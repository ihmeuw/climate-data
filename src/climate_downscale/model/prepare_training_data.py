from pathlib import Path

import click
import numpy as np
import numpy.typing as npt
import pandas as pd
import xarray as xr
from rra_tools import jobmon

from climate_downscale import cli_options as clio
from climate_downscale.data import DEFAULT_ROOT, ClimateDownscaleData


def load_and_clean_climate_stations(
    cd_data: ClimateDownscaleData,
    year: int | str,
) -> pd.DataFrame:
    climate_stations = cd_data.load_ncei_climate_stations(year)
    column_map = {
        "DATE": "date",
        "LATITUDE": "lat",
        "LONGITUDE": "lon",
        "TEMP": "temperature",
        "ELEVATION": "ncei_elevation",
        "STATION": "station_id",
    }
    climate_stations = (
        climate_stations.rename(columns=column_map)
        .loc[:, list(column_map.values())]
        .dropna()
        .reset_index(drop=True)
        .assign(
            date=lambda df: pd.to_datetime(df["date"]),
            year=lambda df: df["date"].dt.year,
            dayofyear=lambda df: df["date"].dt.dayofyear,
            temperature=lambda df: 5 / 9 * (df["temperature"] - 32),
        )
    )
    return climate_stations  # noqa: RET504


def get_era5_temperature(
    cd_data: ClimateDownscaleData,
    year: int | str,
    coords: dict[str, npt.NDArray[np.float64]],
) -> npt.NDArray[np.float64]:
    lat = xr.DataArray(coords["lat"], dims=["points"])
    lon = xr.DataArray(coords["lon"], dims=["points"])
    time = xr.DataArray(coords["date"], dims=["points"])

    era5 = cd_data.load_era5_temperature_daily_mean(year)
    era5 = (
        era5.assign_coords(longitude=(((era5.longitude + 180) % 360) - 180))
        .sortby(["latitude", "longitude"])
        .sel(latitude=lat, longitude=lon, time=time, method="nearest")
    )

    if "expver" in era5.coords:
        # expver == 1 is final data.  expver == 5 is provisional data
        # and has a very strong nonsense seasonal trend.
        era5 = era5.sel(expver=1)
    return era5["t2m"].to_numpy() - 273.15


def prepare_training_data_main(output_dir: str | Path, year: str) -> None:
    cd_data = ClimateDownscaleData(output_dir)

    data = load_and_clean_climate_stations(cd_data, year)
    coords = {
        "lon": data["lon"].to_numpy(),
        "lat": data["lat"].to_numpy(),
        "date": data["date"].to_numpy(),
    }

    data["era5_temperature"] = get_era5_temperature(cd_data, year, coords)

    # Elevation pieces
    data["target_elevation"] = cd_data.load_predictor("elevation_target").select(
        coords["lon"], coords["lat"]
    )
    data["era5_elevation"] = cd_data.load_predictor("elevation_era5").select(
        coords["lon"], coords["lat"]
    )

    data["elevation"] = data["ncei_elevation"]
    nodata_val = -999
    missing_elevation = data["elevation"] < nodata_val
    data.loc[missing_elevation, "elevation"] = data.loc[
        missing_elevation, "target_elevation"
    ]

    # Local climate zone
    data["target_lcz"] = cd_data.load_predictor("lcz_target").select(
        coords["lon"], coords["lat"]
    )
    data["era5_lcz"] = cd_data.load_predictor("lcz_era5").select(
        coords["lon"], coords["lat"]
    )
  

    cd_data.save_training_data(data, year)


@click.command()  # type: ignore[arg-type]
@clio.with_output_directory(DEFAULT_ROOT)
@clio.with_year()
def prepare_training_data_task(output_dir: str, year: str) -> None:
    prepare_training_data_main(output_dir, year)


@click.command()  # type: ignore[arg-type]
@clio.with_output_directory(DEFAULT_ROOT)
@clio.with_queue()
def prepare_training_data(output_dir: str, queue: str) -> None:
    jobmon.run_parallel(
<<<<<<< HEAD
        runner="cdtask",
        task_name="prepare training data",
=======
        "model prepare_training_data",
>>>>>>> 1ec16f76
        node_args={
            "year": clio.VALID_YEARS,
        },
        task_args={
            "output-dir": output_dir,
        },
        task_resources={
            "queue": queue,
            "cores": 1,
            "memory": "30G",
            "runtime": "30m",
            "project": "proj_rapidresponse",
        },
    )<|MERGE_RESOLUTION|>--- conflicted
+++ resolved
@@ -96,7 +96,6 @@
     data["era5_lcz"] = cd_data.load_predictor("lcz_era5").select(
         coords["lon"], coords["lat"]
     )
-  
 
     cd_data.save_training_data(data, year)
 
@@ -113,12 +112,8 @@
 @clio.with_queue()
 def prepare_training_data(output_dir: str, queue: str) -> None:
     jobmon.run_parallel(
-<<<<<<< HEAD
         runner="cdtask",
-        task_name="prepare training data",
-=======
-        "model prepare_training_data",
->>>>>>> 1ec16f76
+        task_name="model prepare_training_data",
         node_args={
             "year": clio.VALID_YEARS,
         },
